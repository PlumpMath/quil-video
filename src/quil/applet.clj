--- conflicted
+++ resolved
@@ -170,12 +170,8 @@
                     sketchFullScreen sketchFullScreenParent
                     exit exitParent})
 
-<<<<<<< HEAD
-(defn -exit [this] (applet-close this))
-=======
 (defn -exit [this]
   (applet-close this))
->>>>>>> 139ea62e
 
 (defn -sketchFullScreen [this] (:present (meta this)))
 
