(ns ^{:doc "Functions and macros for initialising and controlling visualisation applets."}
  quil.applet
  (:import [processing.core PApplet]
           [javax.swing JFrame]
           [java.awt Dimension]
           [java.awt.event WindowListener])
  (:require [quil.util :refer [resolve-constant-key no-fn absolute-path]]
            [clojure.stacktrace :refer [print-cause-trace]]
            [clojure.string :as string]
            [clojure.set :as clj-set]))

(defonce untitled-applet-id* (atom 0))
(def ^:dynamic *applet* nil)

(defn ^PApplet current-applet []
  *applet*)

(defn target-frame-rate []
  (:target-frame-rate (meta (current-applet))))

(defn applet-disposed
  "This function is called when PApplet executes 'dispose' method.
  It means we can dispose frame, call on-close function and perform other
  clean ups."
  [applet]
  (.dispose (. applet frame))
  ((:on-close (meta applet))))

(defn applet-state
  "Fetch an element of state from within the applet"
  [applet k]
  (get @(:state (meta applet)) k))

(defn applet-close
  "Sets 'finished' field in applet to true. Main run loop in applet
   should stop as soon as finished == true and then call dispose."
  [applet]
  (set! (.finished applet) true))

(defn- prepare-applet-frame
  [applet title renderer]
  (let [m              (meta applet)
        keep-on-top?   (true? (:keep-on-top m))
        frame          (.frame applet)
        resizable?     (:resizable m)]
    (doseq [listener (.getWindowListeners frame)]
      (.removeWindowListener frame listener))
    (doto frame
      (.addWindowListener  (reify WindowListener
                             (windowActivated [this e])
                             (windowClosing [this e]
                               (applet-close applet))
                             (windowDeactivated [this e])
                             (windowDeiconified [this e])
                             (windowIconified [this e])
                             (windowOpened [this e])
                             (windowClosed [this e])))
      (.setDefaultCloseOperation JFrame/DO_NOTHING_ON_CLOSE))
    (javax.swing.SwingUtilities/invokeLater
     (fn []
       (when resizable?
         (.setResizable frame resizable?))
       (.setAlwaysOnTop frame keep-on-top?)))
    applet))


(defn- applet-run
  "Launches the applet to the specified target."
  [applet title renderer]
  (PApplet/runSketch (into-array String ["--hide-stop" title]) applet)
  (prepare-applet-frame applet title renderer))


(def ^{:private true}
  renderer-modes {:p2d    PApplet/P2D
                  :p3d    PApplet/P3D
                  :java2d PApplet/JAVA2D
                  :opengl PApplet/OPENGL
                  :pdf    PApplet/PDF
                  :dxf    PApplet/DXF})

(defn resolve-renderer
  "Converts keyword to Processing renderer string constant.
  This string can be passed to native Processing methods."
  [renderer]
  (resolve-constant-key renderer renderer-modes))

(defn- display-size
  "Returns size of screen. If there are 2 or more screens it probably return size of
  default one whatever it means."
  []
  (let [bounds (.. (java.awt.GraphicsEnvironment/getLocalGraphicsEnvironment)
                   getDefaultScreenDevice
                   getDefaultConfiguration
                   getBounds)]
    [(.-width bounds) (.-height bounds)]))

(defn- process-size
  "Checks that the size vector is exactly two elements. If not, throws
  an exception, otherwise returns the size vector unmodified."
  [size]
  (cond (= size :fullscreen) (display-size)
        (and (coll? size) (= 2 (count size))) size
        :else (throw (IllegalArgumentException.
                      (str "Invalid size definition:" size ". Was expecting :fullscreen or 2 elements vector: [x-size y-size].")))))

(defn- to-method-name [keyword]
  "Converts keyword to java-style method symbol. :on-key-pressed => onKeyPressed"
  (-> keyword
      name
      (string/replace
       #"-."
       #(-> % string/upper-case (subs 1)))
      symbol))

(defn- parent-method [method]
  "Appends string 'Parent' to given symbol"
  (symbol (str method "Parent")))

(defmacro with-applet [applet & body]
  "Binds dynamic var to current applet."
  `(binding [*applet* ~applet]
     ~@body))

(def listeners [:key-pressed
                :key-released
                :key-typed
                :mouse-pressed
                :mouse-released
                :mouse-moved
                :mouse-dragged
                :mouse-entered
                :mouse-exited
                :mouse-clicked
                :focus-gained
                :focus-lost])

(gen-class
  :name "quil.Applet"
  :implements [clojure.lang.IMeta]
  :extends processing.core.PApplet
  :state state
  :init quil-applet-init
  :post-init quil-applet-post-init
  :constructors {[java.util.Map] []}
  :exposes-methods {keyTyped keyTypedParent
                    loop loopParent
                    mouseDragged mouseDraggedParent
                    keyPressed keyPressedParent
                    mouseExited mouseExitedParent
                    mouseClicked mouseClickedParent
                    mouseEntered mouseEnteredParent
                    mouseMoved mouseMovedParent
                    keyReleased keyReleasedParent
                    mousePressed mousePressedParent
                    focusGained focusGainedParent
                    frameRate frameRateParent
                    mouseReleased mouseReleasedParent
                    focusLost focusLostParent
                    noLoop noLoopParent
                    sketchFullScreen sketchFullScreenParent})

(defn -sketchFullScreen [this] false)

(defn -quil-applet-init [state]
  [[] state])

(defn -quil-applet-post-init [this _]
  (let [[width height] (:size (meta this))]
    (.resize this width height)))

(defn -meta [this]
  (.state this))

(defn -setup [this]
  ; If renderer is :pdf - we need to set it via size method,
  ; as there is no other way to set file path for renderer.
  ; Size method call must be FIRST in setup function
  ; (don't know why, but let's trust Processing guys).
  ; Technically it's not first (there are 'when' and 'let' before 'size'),
  ; but hopefully it will work fine.
  (when (= (:renderer (meta this)) :pdf)
    (let [[width height] (:size (meta this))
          renderer (resolve-renderer (:renderer (meta this)))
          file (-> this meta :output-file absolute-path)]
      (.size this (int width) (int height) renderer file)))
  (with-applet this
    ((:setup-fn (meta this)))))

(defn -draw [this]
  (with-applet this
    ((:draw-fn (meta this)))))

(defn -noLoop [this]
  (reset! (:looping? (meta this)) false)
  (.noLoopParent this))

(defn -loop [this]
  (reset! (:looping? (meta this)) true)
  (.loopParent this))

(defn -frameRate [this new-rate-target]
  (reset! (target-frame-rate) new-rate-target)
  (.frameRateParent this new-rate-target))

(defn -sketchRenderer [this]
  (let [renderer (:renderer (meta this))
        ; If renderer :pdf we can't use it as initial renderer
        ; as path to output file is not set and path can be set only
        ; via .size(width, height, renderer, path) method in setup function.
        ; Set :java2d renderer instead and call size method in setup later.
        initial-renderer (if (= renderer :pdf) :java2d renderer)]
      (resolve-renderer initial-renderer)))

(defmacro generate-listeners
  "Generates all listeners like onKeyPress, onMouseClick and others."
  []
  (letfn [(prefix [v method]
            (symbol (str v method)))
          (generate-listener [listener]
            (let [method (to-method-name listener)
                  parent-method-name (prefix "." (parent-method method))]
               `(defn ~(prefix "-" method)
                  ([this#] (with-applet this# ((~listener (meta this#)))))
                  ([this# evt#] (~parent-method-name this# evt#)))))]
    `(do ~@(map generate-listener listeners))))

(generate-listeners)

(defn -mouseWheel [this evt]
  (with-applet this
    (when-let [mouse-wheel (:mouse-wheel (.state this))]
      (mouse-wheel (.getCount evt)))))

(defn attach-applet-listeners [applet]
  (let [listeners {:on-dispose #(applet-disposed applet)}
        listener-obj (quil.helpers.AppletListener. listeners)]
    (.registerMethod applet "dispose" listener-obj)
    applet))

(def ^{:private true}
  opts-applet-params
  #{})


(defn make-hmap [lst key-val]
  (reduce #(assoc %1 %2 key-val) {} (filter keyword? lst)))

(defn applet
  "Create and start a new visualisation applet.

   :size           - a vector of width and height for the sketch or :fullscreen.
                     Defaults to [500 300].

   :renderer       - Specify the renderer type. One of :p2d, :p3d, :java2d,
                     :opengl, :pdf). Defaults to :java2d. :dxf renderer
                     can't be used as sketch renderer. Use begin-raw method
                     instead.

   :output-file    - Specify an output file path. Only used in :pdf mode.

   :title          - a string which will be displayed at the top of
                     the sketch window.

   :keep-on-top    - Sets whether sketch window should always be above other windows.
                     Note: some platforms might not support always-on-top windows.

   :resizable      - Sets whether sketch is resizable by the user.

   :setup          - a fn to be called once when setting the sketch up.

   :draw           - a fn to be repeatedly called at most n times per
                     second where n is the target frame-rate set for
                     the visualisation.

   :focus-gained   - Called when the sketch gains focus.

   :focus-lost     - Called when the sketch loses focus.

   :mouse-entered  - Called when the mouse enters the sketch window.

   :mouse-exited   - Called when the mouse leaves the sketch window

   :mouse-pressed  - Called every time a mouse button is pressed.

   :mouse-released - Called every time a mouse button is released.

   :mouse-clicked  - called once after a mouse button has been pressed
                     and then released.

   :mouse-moved    - Called every time the mouse moves and a button is
                     not pressed.

   :mouse-dragged  - Called every time the mouse moves and a button is
                     pressed.

   :mouse-wheel    - Called every time mouse wheel is rotated.
                     Takes 1 argument - wheel rotation, an int.
                     Negative values if the mouse wheel was rotated
                     up/away from the user, and positive values
                     if the mouse wheel was rotated down/ towards the user

   :key-pressed    - Called every time any key is pressed.

   :key-released   - Called every time any key is released.

   :key-typed      - Called once every time non-modifier keys are
                     pressed.

   :safe-draw-fn   - Catches and prints exceptions in the draw fn.
                     Default is true.

   :on-close       - Called once, when sketch is closed"
  [& opts]
  (let [options           (merge {:size [500 300]
                                  :target :frame
                                  :safe-draw-fn true}
                                 (apply hash-map opts))

<<<<<<< HEAD
=======
        opts              (make-hmap (filter opts-applet-params (:opts options)) true)

        options           (merge (dissoc options :opts) opts)

        decor             (:decor opts (not= :fullscreen (:size options)))
>>>>>>> cd2e8479
        size              (process-size (:size options))
        title             (or (:title options) (str "Quil " (swap! untitled-applet-id* inc)))
        renderer          (or (:renderer options) :java2d)
        resizable         (not (false? (:resizable options)))
        draw-fn           (or (:draw options) no-fn)
        setup-fn          (or (:setup options) no-fn)
        safe-draw-fn      (fn []
                            (try
                              (draw-fn)
                              (catch Exception e
                                (println "Exception in Quil draw-fn for sketch" title ": " e "\nstacktrace: " (with-out-str (print-cause-trace e)))
                                (Thread/sleep 1000))))
        draw-fn           (if (:safe-draw-fn options) safe-draw-fn draw-fn)

        on-close-fn       (or (:on-close options) no-fn)

        state             (atom nil)
        looping?          (atom true)
        listeners         (into {} (for [name listeners]
                                     [name (or (options name) no-fn)]))


        applet-state      (merge options
                                 {:state state
                                  :looping? looping?
                                  :on-close on-close-fn
                                  :setup-fn setup-fn
                                  :draw-fn draw-fn
                                  :renderer renderer
                                  :size size
                                  :resizable resizable
                                  :target-frame-rate (atom 60)}
                                 listeners)
        prx-obj           (quil.Applet. applet-state)]
    (doto prx-obj
      (applet-run title renderer)
      (attach-applet-listeners))))

(def ^{:private true}
  non-fn-applet-params
  #{:size :renderer :output-file :title :target})

(defmacro defapplet
  "Define and start an applet and bind it to a var with the symbol
  app-name. If any of the options to the various callbacks are
  symbols, it wraps them in a call to var to ensure they aren't
  inlined and that redefinitions to the original fns are reflected in
  the visualisation. See applet for the available options."
  [app-name & opts]
  (let [fn-param? #(not (contains? non-fn-applet-params %))
        opts  (mapcat (fn [[k v]]
                        [k (if (and (symbol? v)
                                    (fn-param? k))
                             `(var ~v)
                             v)])
                      (partition 2 opts))]
    `(def ~app-name (applet ~@opts))))<|MERGE_RESOLUTION|>--- conflicted
+++ resolved
@@ -242,7 +242,6 @@
   opts-applet-params
   #{})
 
-
 (defn make-hmap [lst key-val]
   (reduce #(assoc %1 %2 key-val) {} (filter keyword? lst)))
 
@@ -317,14 +316,10 @@
                                   :safe-draw-fn true}
                                  (apply hash-map opts))
 
-<<<<<<< HEAD
-=======
         opts              (make-hmap (filter opts-applet-params (:opts options)) true)
 
         options           (merge (dissoc options :opts) opts)
 
-        decor             (:decor opts (not= :fullscreen (:size options)))
->>>>>>> cd2e8479
         size              (process-size (:size options))
         title             (or (:title options) (str "Quil " (swap! untitled-applet-id* inc)))
         renderer          (or (:renderer options) :java2d)
