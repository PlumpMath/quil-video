--- conflicted
+++ resolved
@@ -21,13 +21,8 @@
 
   :aot [quil.helpers.applet-listener quil.applet]
 
-<<<<<<< HEAD
-=======
-  :profiles {:dev {:dependencies [[hiccup "1.0.5"]
-                                  [garden "1.1.6"]
-                                  [clj-http "0.9.1"]]
-                   :plugins [[com.keminglabs/cljx "0.4.0"]]}}
->>>>>>> 4bc816a6
+  :plugins [[com.keminglabs/cljx "0.4.0"]]
+
   :test-selectors {:default (complement :manual)
                    :manual :manual}
 
@@ -39,19 +34,15 @@
                    :rules :cljs}
 
                   {:source-paths ["test/cljx"]
-                   :output-path "target/gen/clj/test"
+                   :output-path "target/gentest/clj"
                    :rules :clj}
                   {:source-paths ["test/cljx"]
-                   :output-path "target/gen/cljs/test"
+                   :output-path "target/gentest/cljs"
                    :rules :cljs}]}
 
   :source-paths ["src/clj" "target/gen/clj" "src/cljs" "target/gen/cljs"]
-  :test-paths ["test/clj" "target/gen/clj/test"]
+  :test-paths ["test/clj" "target/gentest/clj"]
   :resource-paths ["resources"]
-
-  :jar-exclusions [#"^test/*"]
-  :uberjar-exclusions [#"^test/*"]
-
 
   :profiles {:dev {:dependencies [[hiccup "1.0.5"]
                                   [garden "1.1.6"]
@@ -62,7 +53,7 @@
                             :dependencies [[prismatic/dommy "0.1.2"]]
 
                             :cljsbuild
-                            {:builds [{:source-paths ["target/classes" "test/clj" "test/cljs" "target/gen/cljs/test"]
+                            {:builds [{:source-paths ["target/classes" "test/clj" "test/cljs" "target/gentest/cljs"]
                                        :compiler
                                        {:output-to "target/js/main.js"
                                         :optimizations :whitespace
